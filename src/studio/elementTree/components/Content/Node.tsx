// @flow
import React from 'react'
import css from './Node.css'
import {Path} from '$studio/elementTree/types'
import * as _ from 'lodash'
import cx from 'classnames'
import arrowIcon from './arrow.svg'
import SvgIcon from '$shared/components/SvgIcon'

import {connect} from '$studio/handy'
import {getComponentDescriptor} from '$studio/componentModel/selectors'
import stringStartsWith from 'lodash/startsWith'

console.log(css);



const dummyClasses = [
  'container',
  'form',
  'separator',
  'input',
  'underline',
  'star',
  'suffix',
  'superscript',
  'indentation',
]

// console.log('blah')

<<<<<<< HEAD
type Props = {
=======
interface IProps {
>>>>>>> 7d8cd1dd
  isExpanded: boolean
  children: Object
  path: Path
  toggleExpansion: Function
  selectNode: Function
  selectedNodePath: Path
  displayName: string
  shouldSwallowChild: undefined | null | boolean
  depth?: number
  classNames: string
}

/**
 * This is used for the following situation:
 *
 * <div> <--- this is a TheaterJS element
 *   <div> <--- this is a normal DOM element
 *
 * In the above situation, we want to avoid showing
 * the second <div>, as it's just confusing for the user.
 *
 * This function is used to do that.
 */
const extractChildrenOfChild = children => {
  if (children && typeof children === 'object') {
    const childrenKeys = Object.keys(children)
    if (childrenKeys.length > 1) {
      // debugger
      console.warn(`This should never happen`)
    }

    if (childrenKeys.length === 0) {
      return children
    } else {
      const firstChildKey = childrenKeys[0]
      const firstChild = children[firstChildKey]
      if (firstChild && typeof firstChild === 'object') {
        return firstChild.children
      } else {
        console.warn('Should this ever happen?')
        return firstChild
      }
    }
  } else {
    return children
  }
}

const fakeClassesWeakMap = new WeakMap()

class Node extends React.PureComponent<IProps, void> {
  render() {
    const {props} = this

    const {
      // data: {name},
      displayName,
      textContent,
      textChild,
      isExpanded,
      selectedNodePath,
      path,
      toggleExpansion,
      selectNode,
      shouldSwallowChild,
    } = props
    const children =
      shouldSwallowChild === true
        ? extractChildrenOfChild(props.children)
        : props.children

    const depth = props.depth || 1

    const hasChildren = children != null || textChild != null
    const shouldShowChildren = isExpanded && hasChildren
    const id = path[path.length - 1]
    const ancestorOfSelectedNode =
      selectedNodePath &&
      selectedNodePath.indexOf(id) !== -1 &&
      selectedNodePath[selectedNodePath.length - 1] !== id

    return (
      <div
        className={cx(css.container, {
          [css.selected]: selectedNodePath === path,
          [css.expanded]: isExpanded,
          [css.hasChildren]: hasChildren,
          [css.ancestorOfSelectedNode]: ancestorOfSelectedNode,
        })}
        style={{'--depth': depth}}
      >
        <div className={css.top}>
          <div className={css.bullet} onClick={() => toggleExpansion(path)}>
            <div className={css.bulletIcon}>
              {<SvgIcon sizing="fill" src={arrowIcon} />}
            </div>
          </div>

          {displayName !== 'null' && [
            <div
              key="name"
              className={css.name}
              onClick={() => {
                selectNode(path)
              }}
            >
              <span className={css.tagOpen}>&lt;</span>
              <span className={css.tagName}>{displayName}</span>
              <span className={css.dot}>.</span>
              <span className={css.className}>{props.classNames}</span>
              <span className={css.tagClose}>&gt;</span>
            </div>,
            <div key="highlighter" className={css.highlighter} />,
          ]}
          {textContent != null && (
            <div className={css.name}>
              <div className={css.textLogo}>t</div>
              <div className={css.textContent}>{textContent}</div>
            </div>
          )}
        </div>
        {shouldShowChildren && (
          <div className={css.subNodes}>
            {children != null &&
              Object.keys(children).map((key, index) => (
                <WrappedNode
                  depth={depth + 1}
                  index={index}
                  key={key}
                  toggleExpansion={toggleExpansion}
                  selectNode={selectNode}
                  selectedNodePath={selectedNodePath}
                  {...children[key]}
                />
              ))}
            {textChild != null && (
              <div className={css.top}>
                <div className={css.name}>
                  <div className={css.textLogo}>t</div>
                  <div className={css.textContent}>{textChild}</div>
                </div>
              </div>
            )}
          </div>
        )}
      </div>
    )
  }
}

const WrappedNode = connect((s, op) => {
  const {_ref} = op
  const {type, stateNode} = _ref

  const displayName =
    typeof type === 'string'
      ? type
      : type === null
        ? 'null'
        : _ref.stateNode.getComponentId
          ? (getComponentDescriptor(
              s,
              _ref.stateNode.getComponentId(),
            ) as $FixMe).displayName
          : type.displayName

  const textContent =
    stateNode.nodeName === '#text' ? stateNode.textContent : null

  const childRef = _ref.child
  const textChild =
    childRef != null &&
    childRef.child == null &&
    childRef.stateNode.firstChild &&
    childRef.stateNode.firstChild.nodeName === '#text' &&
    childRef.stateNode.lastChild &&
    childRef.stateNode.lastChild.nodeName === '#text'
      ? childRef.stateNode.textContent
      : null

  const shouldSwallowChild =
    (type &&
      type.componentId &&
      stringStartsWith(type.componentId, 'TheaterJS/Core/HTML/')) ||
    false

  let classNames
  if (!fakeClassesWeakMap.has(_ref)) {
    fakeClassesWeakMap.set(
      _ref,
      dummyClasses[_.random(0, dummyClasses.length - 1)],
    )
  }
  classNames = fakeClassesWeakMap.get(_ref)

  return {
    displayName,
    shouldSwallowChild,
    classNames,
    textContent,
    textChild,
  }
})(Node)

export default WrappedNode<|MERGE_RESOLUTION|>--- conflicted
+++ resolved
@@ -10,9 +10,6 @@
 import {connect} from '$studio/handy'
 import {getComponentDescriptor} from '$studio/componentModel/selectors'
 import stringStartsWith from 'lodash/startsWith'
-
-console.log(css);
-
 
 
 const dummyClasses = [
@@ -29,11 +26,7 @@
 
 // console.log('blah')
 
-<<<<<<< HEAD
-type Props = {
-=======
 interface IProps {
->>>>>>> 7d8cd1dd
   isExpanded: boolean
   children: Object
   path: Path
