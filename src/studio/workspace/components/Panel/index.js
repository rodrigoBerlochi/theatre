// @flow
import React from 'react'
import css from './index.css'
import Settings from './Settings'
import compose from 'ramda/src/compose'
import {connect} from 'react-redux'
import {withRunSaga, type WithRunSagaProps} from '$shared/utils'
import {type StoreState} from '$studio/types'
import {type XY, type PanelPlacementSettings, type PanelType, type PanelConfiguration} from '$studio/workspace/types'
import {getPanelById} from '$studio/workspace/selectors'
import {setPanelPosition, setPanelSize} from '$studio/workspace/sagas'
import panelTypes from '$studio/workspace/panelTypes'
import _ from 'lodash'

type OwnProps = {
  panelId: string,
}

type Props = WithRunSagaProps & OwnProps & PanelPlacementSettings & {
  type: PanelType,
  configuration: PanelConfiguration,
  notInitializedYet?: boolean,
}

type Boundary = {xlow: number, xhigh: number, ylow: number, yhigh: number}

type PanelPlacementState = {
  move: XY,
  resize: XY,
  moveBoundaries: Boundary,
  resizeBoundaries: Boundary,
}

type State = PanelPlacementState & {
  isInSettings: boolean,
}

<<<<<<< HEAD
class Panel extends React.Component {
  props: Props
  state: State
  ContentElement: $FlowFixMe

=======
class Panel extends React.Component<Props, State> {
>>>>>>> 6c72442e
  static getZeroXY() {
    return {x: 0, y: 0}
  }

  constructor(props: Props) {
    super(props)

    this.ContentElement = panelTypes[props.type].requireFn()
    this.state = {
      isInSettings: (props.notInitializedYet != null) ? true : false,
      ...this.getPanelPlacementSettings(props.pos, props.dim),
    }
  }

  componentWillReceiveProps(nextProps) {
    const {pos, dim} = nextProps
    if (pos !== this.props.pos || dim !== this.props.dim) {
      this.setState(() => (this.getPanelPlacementSettings(pos, dim)))
    }
  }

  getPanelPlacementSettings(pos: XY, dim: XY) {
    return {
      move: Panel.getZeroXY(),
      resize: Panel.getZeroXY(),
      ...this.calculatePanelBoundaries(pos, dim),
    }
  }

  calculatePanelBoundaries(pos: XY, dim: XY): {moveBoundaries: Boundary, resizeBoundaries: Boundary}
  {
    const distanceToRight = 100 - pos.x - dim.x
    const distanceToBottom = 100 - pos.y - dim.y
    return {
      moveBoundaries: {
        xlow: - pos.x * window.innerWidth / 100,
        xhigh: distanceToRight * window.innerWidth / 100,
        ylow: - pos.y * window.innerHeight / 100,
        yhigh: distanceToBottom * window.innerHeight / 100,
      },
      resizeBoundaries: {
        xlow: - (dim.x - 10),
        xhigh: distanceToRight,
        ylow: - (dim.y - 10),
        yhigh: distanceToBottom,
      },
    }
  }

  toggleSettings = () => {
    this.setState((state) => ({isInSettings: !state.isInSettings}))
  }

  movePanel = (dx: number, dy: number) => {
    this.setState((state) => {
      const {moveBoundaries: {xlow, xhigh, ylow, yhigh}} = state
      return {
        move: {
          x: _.clamp(dx, xlow, xhigh),
          y: _.clamp(dy, ylow, yhigh),
        }}
    })
  }

  setPanelPosition = () => {
    const {pos, panelId} = this.props
    const {move} = this.state
    const newPos = {
      x: pos.x + move.x / window.innerWidth * 100,
      y: pos.y + move.y / window.innerHeight * 100,
    }
    this.props.runSaga(setPanelPosition, panelId, newPos)
  }

  resizePanel = (dx: number, dy: number) => {
    this.setState((state) => {
      const {resizeBoundaries: {xlow, xhigh, ylow, yhigh}} = state
      return {
        resize: {
          x: _.clamp(dx / window.innerWidth * 100, xlow, xhigh),
          y: _.clamp(dy / window.innerHeight * 100, ylow, yhigh),
        },
      }
    })
  }

  setPanelSize = () => {
    const {dim, panelId} = this.props
    const {resize} = this.state
    const newDim = {
      x: dim.x + resize.x,
      y: dim.y + resize.y,
    }
    this.props.runSaga(setPanelSize, panelId, newDim)
  }

  render() {
    const {pos, dim, configuration} = this.props
    const {isInSettings, move, resize} = this.state
    const style = {
      left: `${pos.x}%`,
      top: `${pos.y}%`,
      width: `${dim.x + resize.x}%`,
      height: `${dim.y + resize.y}%`,
      transform: `translate3d(${move.x}px, ${move.y}px, 0)`,
    }

    return (
      <div className={css.container} style={style}>
        <div className={css.topBar}>
          <div
            className={css.settings}
            onClick={this.toggleSettings}>
            {isInSettings ? 'Show Content' : 'Show Settings'}
          </div>
        </div>
        <div className={css.content}>
          {isInSettings
            ?
            <Settings
              onPanelDrag={this.movePanel}
              onPanelDragEnd={this.setPanelPosition}
              onPanelResize={this.resizePanel}
              onPanelResizeEnd={this.setPanelSize}/>
            :
            <this.ContentElement {...configuration} />}
        </div>
      </div>
    )
  }
}

export default compose(
  connect(
    (state: StoreState, ownProps: OwnProps) => {
      const {type, configuration, placementSettings, notInitializedYet} = getPanelById(state, ownProps.panelId)
      return {
        type,
        configuration,
        ...placementSettings,
        notInitializedYet,
      }
    }
  ),
  withRunSaga(),
)(Panel)<|MERGE_RESOLUTION|>--- conflicted
+++ resolved
@@ -35,15 +35,11 @@
   isInSettings: boolean,
 }
 
-<<<<<<< HEAD
 class Panel extends React.Component {
   props: Props
   state: State
   ContentElement: $FlowFixMe
 
-=======
-class Panel extends React.Component<Props, State> {
->>>>>>> 6c72442e
   static getZeroXY() {
     return {x: 0, y: 0}
   }
